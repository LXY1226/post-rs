--- conflicted
+++ resolved
@@ -17,15 +17,6 @@
 
 ### Randomx-rs
 [RandomX](https://github.com/tevador/randomx), that [randomx-rs](https://github.com/spacemeshos/randomx-rs) depends on, requires **cmake**. Follow [these instructions](https://github.com/spacemeshos/randomx-rs#build-dependencies) to install it.
-<<<<<<< HEAD
 
 ## Post Service
-Please refer to [service README](service/README.md) for instructions.
-
-## Troubleshooting
-### Crash on Mac arm64
-RandomX is known to misbehave, or even crash on arm64 Macs when using JIT. See this issue for details: https://github.com/tevador/RandomX/issues/262.
-
-The mitigation is to use an older Mac SDK (i.e. v12) to build. This repository CI uses **MacOSX12.3.sdk** by overriding `SDKROOT` during build.
-=======
->>>>>>> 4a585fd9
+Please refer to [service README](service/README.md) for instructions.