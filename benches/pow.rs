--- conflicted
+++ resolved
@@ -2,11 +2,7 @@
 
 use post::pow::{
     randomx::{PoW, RandomXFlag},
-<<<<<<< HEAD
-    PowVerifier,
-=======
-    Prover,
->>>>>>> eea7255b
+    PowVerifier, Prover,
 };
 #[cfg(not(windows))]
 use pprof::criterion::{Output, PProfProfiler};
